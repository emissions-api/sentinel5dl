--- conflicted
+++ resolved
@@ -14,12 +14,7 @@
 import urllib.parse
 import logging
 
-<<<<<<< HEAD
-# Data publically provided by ESA:
-=======
-
 # Data publicly provided by ESA:
->>>>>>> 59ea019a
 API = 'https://s5phub.copernicus.eu/dhus/'
 USER = 's5pguest'
 PASS = 's5pguest'
@@ -30,7 +25,6 @@
 
     sentinel5dl.logger.setLevel(logging.DEBUG)
 '''
-<<<<<<< HEAD
 
 ca_info = None
 '''Path to Certificate Authority (CA) bundle. If this is set,
@@ -41,8 +35,6 @@
 by your operating system, certifi provides an easy way of
 providing a cabundle.
 '''
-=======
->>>>>>> 59ea019a
 
 
 def __md5(filename):
